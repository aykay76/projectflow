// Application state
let currentEditingTask = null;
let currentView = 'kanban';
let hierarchyData = [];

// DOM elements
const modal = document.getElementById('task-modal');
const modalTitle = document.getElementById('modal-title');
const taskForm = document.getElementById('task-form');
const newTaskBtn = document.getElementById('new-task-btn');
const cancelBtn = document.getElementById('cancel-btn');
const closeBtn = document.querySelector('.close');
const kanbanViewBtn = document.getElementById('kanban-view-btn');
const hierarchyViewBtn = document.getElementById('hierarchy-view-btn');
const timelineViewBtn = document.getElementById('timeline-view-btn');
const taskBoard = document.querySelector('.task-board');
const hierarchyView = document.getElementById('hierarchy-view');
const timelineView = document.getElementById('timeline-view');

// Initialize the application
document.addEventListener('DOMContentLoaded', function() {
    initializeEventListeners();
    initializeTimelineControls();
    updateOverdueIndicators();
});

function initializeEventListeners() {
    // View switching
    kanbanViewBtn.addEventListener('click', () => switchToView('kanban'));
    hierarchyViewBtn.addEventListener('click', () => switchToView('hierarchy'));
    timelineViewBtn.addEventListener('click', () => switchToView('timeline'));

    // Modal controls
    newTaskBtn.addEventListener('click', () => openTaskModal());
    cancelBtn.addEventListener('click', () => closeTaskModal());
    closeBtn.addEventListener('click', () => closeTaskModal());
    
    // Close modal when clicking outside
    window.addEventListener('click', (event) => {
        if (event.target === modal) {
            closeTaskModal();
        }
    });

    // Form submission
    taskForm.addEventListener('submit', handleTaskSubmit);

    // Task card actions
    document.addEventListener('click', (event) => {
        if (event.target.classList.contains('edit-task')) {
            const taskId = event.target.getAttribute('data-id');
            editTask(taskId);
        } else if (event.target.classList.contains('delete-task')) {
            const taskId = event.target.getAttribute('data-id');
            deleteTask(taskId);
        }
    });

    // Make task cards draggable using event delegation
    document.addEventListener('dragstart', (event) => {
        if (event.target.classList.contains('task-card')) {
            handleDragStart(event);
        }
    });

    // Make columns drop targets using event delegation
    document.addEventListener('dragover', (event) => {
        if (event.target.closest('.column')) {
            handleDragOver(event);
        }
    });

    document.addEventListener('drop', (event) => {
        if (event.target.closest('.column')) {
            handleDrop(event);
        }
    });

    // Initialize draggable attribute for existing task cards
    initializeDraggableCards();
}

function openTaskModal(task = null) {
    currentEditingTask = task;
    
    if (task) {
        modalTitle.textContent = 'Edit Task';
        populateForm(task);
    } else {
        modalTitle.textContent = 'New Task';
        taskForm.reset();
    }
    
    modal.style.display = 'block';
    document.getElementById('task-title').focus();
}

function closeTaskModal() {
    modal.style.display = 'none';
    currentEditingTask = null;
    taskForm.reset();
}

function populateForm(task) {
    document.getElementById('task-title').value = task.title || '';
    document.getElementById('task-description').value = task.description || '';
    document.getElementById('task-type').value = task.type || 'task';
    document.getElementById('task-priority').value = task.priority || 'medium';
    document.getElementById('task-status').value = task.status || 'todo';
    document.getElementById('task-due-date').value = task.due_date ? task.due_date.split('T')[0] : '';
    
    // Handle start date - convert from RFC3339 to datetime-local format
    if (task.started_at) {
        const startDate = new Date(task.started_at);
        const year = startDate.getFullYear();
        const month = String(startDate.getMonth() + 1).padStart(2, '0');
        const day = String(startDate.getDate()).padStart(2, '0');
        const hours = String(startDate.getHours()).padStart(2, '0');
        const minutes = String(startDate.getMinutes()).padStart(2, '0');
        document.getElementById('task-started-at').value = `${year}-${month}-${day}T${hours}:${minutes}`;
    } else {
        document.getElementById('task-started-at').value = '';
    }
}

async function handleTaskSubmit(event) {
    event.preventDefault();
    
    const formData = new FormData(taskForm);
    const taskData = {
        title: formData.get('title'),
        description: formData.get('description'),
        type: formData.get('type'),
        priority: formData.get('priority'),
        status: formData.get('status'),
        due_date: formData.get('due_date') || null,
        started_at: formData.get('started_at') ? new Date(formData.get('started_at')).toISOString() : null
    };

    try {
        let response;
        if (currentEditingTask) {
            // Update existing task
            response = await fetch(`/api/tasks/${currentEditingTask.id}`, {
                method: 'PUT',
                headers: {
                    'Content-Type': 'application/json'
                },
                body: JSON.stringify(taskData)
            });
        } else {
            // Create new task
            response = await fetch('/api/tasks', {
                method: 'POST',
                headers: {
                    'Content-Type': 'application/json'
                },
                body: JSON.stringify(taskData)
            });
        }

        if (response.ok) {
            closeTaskModal();
            window.location.reload(); // Simple refresh for now
            showMessage('Task saved successfully!', 'success');
        } else {
            const error = await response.text();
            showMessage(`Error: ${error}`, 'error');
        }
    } catch (error) {
        console.error('Error saving task:', error);
        showMessage('Failed to save task. Please try again.', 'error');
    }
}

async function editTask(taskId) {
    try {
        const response = await fetch(`/api/tasks/${taskId}`);
        if (response.ok) {
            const task = await response.json();
            openTaskModal(task);
        } else {
            showMessage('Failed to load task for editing.', 'error');
        }
    } catch (error) {
        console.error('Error loading task:', error);
        showMessage('Failed to load task for editing.', 'error');
    }
}

async function deleteTask(taskId) {
    if (!confirm('Are you sure you want to delete this task?')) {
        return;
    }

    try {
        const response = await fetch(`/api/tasks/${taskId}`, {
            method: 'DELETE'
        });

        if (response.ok) {
            // Remove the task card from the DOM
            const taskCard = document.querySelector(`[data-id="${taskId}"]`);
            if (taskCard) {
                taskCard.remove();
            }
            showMessage('Task deleted successfully!', 'success');
        } else {
            showMessage('Failed to delete task.', 'error');
        }
    } catch (error) {
        console.error('Error deleting task:', error);
        showMessage('Failed to delete task. Please try again.', 'error');
    }
}

function showMessage(text, type) {
    // Remove existing messages
    const existingMessages = document.querySelectorAll('.message');
    existingMessages.forEach(msg => msg.remove());

    // Create new message
    const message = document.createElement('div');
    message.className = `message message-${type}`;
    message.textContent = text;

    // Insert at the top of the container
    const container = document.querySelector('.container');
    container.insertBefore(message, container.firstChild);

    // Auto-remove after 5 seconds
    setTimeout(() => {
        if (message.parentNode) {
            message.remove();
        }
    }, 5000);
}

function initializeDraggableCards() {
    const taskCards = document.querySelectorAll('.task-card');
    taskCards.forEach(card => {
        card.draggable = true;
    });
}

// Drag and drop functionality (basic implementation)
function handleDragStart(event) {
    const taskId = event.target.getAttribute('data-id');
    console.log('Drag started for task:', taskId);
    event.dataTransfer.setData('text/plain', taskId);
    event.target.style.opacity = '0.5';
}

function handleDragOver(event) {
    event.preventDefault();
    const column = event.target.closest('.column');
    if (column) {
        column.style.backgroundColor = '#f0f8ff';
    }
}

function handleDrop(event) {
    event.preventDefault();
    const column = event.target.closest('.column');
    if (column) {
        column.style.backgroundColor = '';
    }
    
    const taskId = event.dataTransfer.getData('text/plain');
    const newStatus = column ? column.getAttribute('data-status') : null;
    
    console.log('Drop event:', { taskId, newStatus, column });
    
    if (taskId && newStatus) {
        updateTaskStatus(taskId, newStatus);
    } else {
        console.error('Missing taskId or newStatus:', { taskId, newStatus });
        showMessage('Failed to update task status: Missing task ID or status', 'error');
    }
    
    // Reset opacity
    const draggedElement = document.querySelector(`[data-id="${taskId}"]`);
    if (draggedElement) {
        draggedElement.style.opacity = '1';
    }
}

async function updateTaskStatus(taskId, newStatus) {
    try {
<<<<<<< HEAD
        // Update the task with just the new status
=======
        console.log(`Updating task ${taskId} to status ${newStatus}`);
        
        // First get the current task data
        const getResponse = await fetch(`/api/tasks/${taskId}`);
        if (!getResponse.ok) {
            console.error(`Failed to get task ${taskId}:`, getResponse.status, getResponse.statusText);
            const errorText = await getResponse.text();
            console.error('Error response:', errorText);
            showMessage(`Failed to get task: ${getResponse.status} ${getResponse.statusText}`, 'error');
            return;
        }
        
        const task = await getResponse.json();
        console.log('Current task data:', task);
        
        // Create a copy of the task with only the fields needed for update
        const taskUpdate = {
            title: task.title,
            description: task.description,
            status: newStatus,
            priority: task.priority,
            type: task.type,
            parent_id: task.parent_id || "",
            due_date: task.due_date ? new Date(task.due_date).toISOString().split('T')[0] : "", // Convert to YYYY-MM-DD
            started_at: task.started_at || ""
        };
        
        console.log('Updated task data:', taskUpdate);
        
        // Update the task
>>>>>>> 55fb0c67
        const updateResponse = await fetch(`/api/tasks/${taskId}`, {
            method: 'PUT',
            headers: {
                'Content-Type': 'application/json'
            },
<<<<<<< HEAD
            body: JSON.stringify({ status: newStatus })
=======
            body: JSON.stringify(taskUpdate)
>>>>>>> 55fb0c67
        });

        if (updateResponse.ok) {
            console.log('Task updated successfully');
            
            // Move the task card to the appropriate column
            const taskCard = document.querySelector(`[data-id="${taskId}"]`);
            const targetColumn = document.querySelector(`[data-status="${newStatus}"] .task-list`);
            
            if (taskCard && targetColumn) {
                targetColumn.appendChild(taskCard);
                // Ensure the moved card remains draggable
                taskCard.draggable = true;
                showMessage('Task status updated!', 'success');
            } else {
                console.warn('Could not find task card or target column', { taskCard, targetColumn });
                showMessage('Task updated but UI not refreshed. Please reload.', 'warning');
            }
        } else {
            console.error(`Failed to update task ${taskId}:`, updateResponse.status, updateResponse.statusText);
            const errorText = await updateResponse.text();
            console.error('Update error response:', errorText);
            showMessage(`Failed to update task status: ${updateResponse.status} ${errorText}`, 'error');
        }
    } catch (error) {
        console.error('Error updating task status:', error);
        showMessage(`Failed to update task status: ${error.message}`, 'error');
    }
}

// Update overdue indicators for Kanban view
function updateOverdueIndicators() {
    const taskCards = document.querySelectorAll('.task-card');
    const today = new Date();
    today.setHours(0, 0, 0, 0); // Set to start of day for comparison
    
    taskCards.forEach(card => {
        const dueDateElement = card.querySelector('.task-due-date');
        if (dueDateElement) {
            // Extract date from "Due: Month Day, Year" format
            const dueDateText = dueDateElement.textContent.replace('Due: ', '');
            const dueDate = new Date(dueDateText);
            dueDate.setHours(0, 0, 0, 0);
            
            // Get task status from the parent column
            const column = card.closest('.column');
            const status = column ? column.getAttribute('data-status') : '';
            
            // Only mark as overdue if not done and past due date
            if (status !== 'done' && dueDate < today) {
                card.classList.add('overdue');
            } else if (status !== 'done' && dueDate <= new Date(today.getTime() + (3 * 24 * 60 * 60 * 1000))) {
                // Due within 3 days
                card.classList.add('due-soon');
            }
        }
    });
}

// View switching functions
function switchToView(viewType) {
    currentView = viewType;
    
    // Hide all views
    taskBoard.style.display = 'none';
    hierarchyView.style.display = 'none';
    timelineView.style.display = 'none';
    
    // Remove active class from all buttons
    kanbanViewBtn.classList.remove('active');
    hierarchyViewBtn.classList.remove('active');
    timelineViewBtn.classList.remove('active');
    
    if (viewType === 'kanban') {
        taskBoard.style.display = 'grid';
        kanbanViewBtn.classList.add('active');
    } else if (viewType === 'hierarchy') {
        hierarchyView.style.display = 'block';
        hierarchyViewBtn.classList.add('active');
        loadHierarchyView();
    } else if (viewType === 'timeline') {
        timelineView.style.display = 'block';
        timelineViewBtn.classList.add('active');
        loadTimelineView();
    }
}

async function loadHierarchyView() {
    try {
        const response = await fetch('/api/hierarchy');
        if (response.ok) {
            hierarchyData = await response.json();
            renderHierarchyView();
        } else {
            showMessage('Failed to load hierarchy view.', 'error');
        }
    } catch (error) {
        console.error('Error loading hierarchy:', error);
        showMessage('Failed to load hierarchy view.', 'error');
    }
}

function renderHierarchyView() {
    const container = document.querySelector('.hierarchy-container');
    container.innerHTML = '';
    
    if (hierarchyData.length === 0) {
        container.innerHTML = '<p>No tasks found. Create your first task to get started!</p>';
        return;
    }
    
    hierarchyData.forEach(hierarchyTask => {
        const element = createHierarchyElement(hierarchyTask, 0);
        container.appendChild(element);
    });
}

function createHierarchyElement(hierarchyTask, level) {
    const task = hierarchyTask.task || hierarchyTask; // Handle both old and new format
    const childTasks = hierarchyTask.child_tasks || [];
    
    const item = document.createElement('div');
    item.className = `hierarchy-item ${task.type}`;
    item.style.marginLeft = `${level * 20}px`;
    
    const hasChildren = childTasks && childTasks.length > 0;
    const toggleSymbol = hasChildren ? '▼' : '•';
    
    item.innerHTML = `
        <div class="hierarchy-content">
            <div class="hierarchy-info">
                <button class="hierarchy-toggle" ${!hasChildren ? 'style="visibility: hidden;"' : ''}>
                    ${toggleSymbol}
                </button>
                <span class="hierarchy-badge ${task.type}">${task.type.toUpperCase()}</span>
                <h4 class="hierarchy-title">${task.title}</h4>
                <div class="hierarchy-meta">
                    <span class="hierarchy-badge status-${task.status}">${task.status.replace('_', ' ')}</span>
                    <span class="hierarchy-badge priority-${task.priority}">${task.priority}</span>
                    ${task.started_at ? `<span class="task-started-at">Started: ${new Date(task.started_at).toLocaleDateString()}</span>` : ''}
                    ${task.due_date ? `<span class="task-due-date">Due: ${new Date(task.due_date).toLocaleDateString()}</span>` : ''}
                    ${hasChildren ? `<span>${childTasks.length} child${childTasks.length !== 1 ? 'ren' : ''}</span>` : ''}
                </div>
            </div>
            <div class="hierarchy-actions">
                <button class="btn btn-sm btn-secondary edit-task" data-id="${task.id}">Edit</button>
                <button class="btn btn-sm btn-danger delete-task" data-id="${task.id}">Delete</button>
            </div>
        </div>
    `;
    
    if (hasChildren) {
        const childrenContainer = document.createElement('div');
        childrenContainer.className = 'hierarchy-children';
        childrenContainer.id = `children-${task.id}`;
        
        childTasks.forEach(childHierarchyTask => {
            const childElement = createHierarchyElement(childHierarchyTask, level + 1);
            childrenContainer.appendChild(childElement);
        });
        
        item.appendChild(childrenContainer);
        
        // Add toggle functionality
        const toggleBtn = item.querySelector('.hierarchy-toggle');
        toggleBtn.addEventListener('click', (e) => {
            e.preventDefault();
            e.stopPropagation();
            toggleHierarchyItem(task.id);
        });
    }
    
    return item;
}

function toggleHierarchyItem(taskId) {
    const childrenContainer = document.getElementById(`children-${taskId}`);
    const parentItem = childrenContainer.parentElement;
    const toggleBtn = parentItem.querySelector('.hierarchy-toggle');
    
    if (childrenContainer.style.display === 'none') {
        childrenContainer.style.display = 'block';
        toggleBtn.textContent = '▼';
    } else {
        childrenContainer.style.display = 'none';
        toggleBtn.textContent = '▶';
    }
}

// Timeline view functions
let timelineRange = 60; // Default 60 days
let timelineMode = 'due'; // Default to due dates mode

async function loadTimelineView() {
    try {
        console.log('Loading timeline view...');
        const response = await fetch('/api/tasks');
        if (response.ok) {
            const tasks = await response.json();
            console.log('Loaded tasks for timeline:', tasks.length);
            renderTimelineView(tasks);
        } else {
            console.error('Failed to load tasks, status:', response.status);
            showMessage('Failed to load timeline view.', 'error');
        }
    } catch (error) {
        console.error('Error loading timeline:', error);
        showMessage('Failed to load timeline view.', 'error');
    }
}

function renderTimelineView(tasks) {
    console.log('Rendering timeline view with tasks:', tasks);
    const container = document.querySelector('.timeline-container');
    
    if (!container) {
        console.error('Timeline container not found!');
        showMessage('Timeline container not found in DOM.', 'error');
        return;
    }
    
    container.innerHTML = '';
    
    if (tasks.length === 0) {
        container.innerHTML = '<p>No tasks found. Create your first task to get started!</p>';
        return;
    }
    
    // Get current date and range (normalize to start of day for consistent comparison)
    const today = new Date();
    today.setHours(0, 0, 0, 0); // Set to start of day
    const endDate = new Date(today.getTime() + (timelineRange * 24 * 60 * 60 * 1000));
    
    console.log('Timeline date range:', today, 'to', endDate);
    
    // Filter tasks based on timeline mode (due dates or start dates)
    const filteredTasks = tasks
        .filter(task => {
            const dateField = timelineMode === 'due' ? task.due_date : task.started_at;
            if (!dateField) return false;
            const taskDate = new Date(dateField);
            taskDate.setHours(0, 0, 0, 0); // Normalize to start of day for comparison
            return taskDate >= today && taskDate <= endDate;
        })
        .sort((a, b) => {
            const dateFieldA = timelineMode === 'due' ? a.due_date : a.started_at;
            const dateFieldB = timelineMode === 'due' ? b.due_date : b.started_at;
            return new Date(dateFieldA) - new Date(dateFieldB);
        });
    
    console.log(`Tasks with ${timelineMode} dates in range:`, filteredTasks);
    
    if (filteredTasks.length === 0) {
        const modeText = timelineMode === 'due' ? 'due dates' : 'start dates';
        container.innerHTML = `<p>No tasks with ${modeText} found in the next ${timelineRange} days. Add ${modeText} to tasks to see them in timeline view.</p>`;
        return;
    }
    
    // Create timeline scale
    const timelineScale = createTimelineScale(today, endDate);
    container.appendChild(timelineScale);
    
    // Create timeline tasks with proper lane assignment
    const timelineTasksContainer = document.createElement('div');
    timelineTasksContainer.className = 'timeline-tasks';
    
    // Assign lanes to prevent overlapping
    const lanes = assignTimelineLanes(filteredTasks, today, endDate);
    
    filteredTasks.forEach((task, index) => {
        const taskElement = createTimelineTaskElement(task, today, endDate, lanes[index]);
        timelineTasksContainer.appendChild(taskElement);
    });
    
    // Set the height of the timeline container based on the number of lanes used
    const maxLane = Math.max(...lanes);
    timelineTasksContainer.style.minHeight = `${(maxLane + 1) * 140}px`;
    
    container.appendChild(timelineTasksContainer);
}

function createTimelineScale(startDate, endDate) {
    const scale = document.createElement('div');
    scale.className = 'timeline-scale';
    
    const totalDays = Math.ceil((endDate - startDate) / (24 * 60 * 60 * 1000));
    const interval = Math.max(1, Math.floor(totalDays / 10)); // Show about 10 markers
    
    for (let i = 0; i <= totalDays; i += interval) {
        const date = new Date(startDate.getTime() + (i * 24 * 60 * 60 * 1000));
        const marker = document.createElement('div');
        marker.className = 'timeline-marker';
        marker.style.left = `${(i / totalDays) * 100}%`;
        marker.innerHTML = `
            <div class="timeline-date">${date.toLocaleDateString('en-US', { month: 'short', day: 'numeric' })}</div>
        `;
        scale.appendChild(marker);
    }
    
    return scale;
}

// Assign lanes to timeline tasks to prevent overlapping
function assignTimelineLanes(tasks, startDate, endDate) {
    const totalDays = Math.ceil((endDate - startDate) / (24 * 60 * 60 * 1000));
    const lanes = [];
    const laneOccupancy = []; // Track which positions are occupied in each lane
    
    tasks.forEach((task, index) => {
        const dateField = timelineMode === 'due' ? task.due_date : task.started_at;
        const taskDate = new Date(dateField);
        const daysFromStart = Math.ceil((taskDate - startDate) / (24 * 60 * 60 * 1000));
        const position = (daysFromStart / totalDays) * 100;
        
        // Calculate the range this task will occupy (task width is 200px, timeline is typically 800-1000px)
        const taskWidth = 20; // Approximate percentage width of task card
        const startPos = Math.max(0, position - taskWidth/2);
        const endPos = Math.min(100, position + taskWidth/2);
        
        // Find the first available lane
        let assignedLane = 0;
        let laneFound = false;
        
        while (!laneFound) {
            // Initialize lane if it doesn't exist
            if (!laneOccupancy[assignedLane]) {
                laneOccupancy[assignedLane] = [];
            }
            
            // Check if this lane is available for this position range
            const isLaneAvailable = !laneOccupancy[assignedLane].some(occupied => 
                (startPos < occupied.end && endPos > occupied.start)
            );
            
            if (isLaneAvailable) {
                // Assign this lane and mark it as occupied
                laneOccupancy[assignedLane].push({ start: startPos, end: endPos });
                lanes[index] = assignedLane;
                laneFound = true;
            } else {
                // Try next lane
                assignedLane++;
            }
        }
    });
    
    return lanes;
}

function createTimelineTaskElement(task, startDate, endDate, lane = 0) {
    const taskElement = document.createElement('div');
    taskElement.className = `timeline-task ${task.status}`;
    
    // Get the primary date based on timeline mode
    const primaryDateField = timelineMode === 'due' ? task.due_date : task.started_at;
    const primaryDate = new Date(primaryDateField);
    const totalDays = Math.ceil((endDate - startDate) / (24 * 60 * 60 * 1000));
    const daysFromStart = Math.ceil((primaryDate - startDate) / (24 * 60 * 60 * 1000));
    const position = (daysFromStart / totalDays) * 100;
    
    // Check if task is overdue (only applies to due date mode)
    const isOverdue = timelineMode === 'due' && new Date() > primaryDate && task.status !== 'done';
    if (isOverdue) {
        taskElement.classList.add('overdue');
    }
    
    // Position task horizontally and vertically
    taskElement.style.left = `${Math.max(0, Math.min(100, position))}%`;
    taskElement.style.top = `${lane * 140}px`; // 140px spacing between lanes
    
    // Calculate progress based on status
    let progress = 0;
    switch (task.status) {
        case 'todo': progress = 0; break;
        case 'in_progress': progress = 50; break;
        case 'done': progress = 100; break;
        case 'blocked': progress = 25; break;
    }
    
    // Build date display based on mode and available dates
    let primaryDateDisplay = '';
    let secondaryDateDisplay = '';
    
    if (timelineMode === 'due') {
        primaryDateDisplay = `Due: ${primaryDate.toLocaleDateString()}`;
        if (task.started_at) {
            secondaryDateDisplay = `Started: ${new Date(task.started_at).toLocaleDateString()} ${new Date(task.started_at).toLocaleTimeString([], {hour: '2-digit', minute:'2-digit'})}`;
        }
    } else {
        primaryDateDisplay = `Started: ${primaryDate.toLocaleDateString()} ${primaryDate.toLocaleTimeString([], {hour: '2-digit', minute:'2-digit'})}`;
        if (task.due_date) {
            secondaryDateDisplay = `Due: ${new Date(task.due_date).toLocaleDateString()}`;
        }
    }
    
    taskElement.innerHTML = `
        <div class="timeline-task-content">
            <div class="timeline-task-header">
                <span class="task-type task-type-${task.type}">${task.type}</span>
                <span class="task-priority priority-${task.priority}">${task.priority}</span>
            </div>
            <h5 class="timeline-task-title">${task.title}</h5>
            <div class="timeline-task-progress">
                <div class="progress-bar" style="width: ${progress}%"></div>
            </div>
            <div class="timeline-task-meta">
                <span class="task-${timelineMode === 'due' ? 'due' : 'start'}-date">${primaryDateDisplay}</span>
                ${secondaryDateDisplay ? `<span class="task-${timelineMode === 'due' ? 'start' : 'due'}-date">${secondaryDateDisplay}</span>` : ''}
                ${isOverdue ? '<span class="overdue-indicator">OVERDUE</span>' : ''}
            </div>
        </div>
    `;
    
    return taskElement;
}

// Timeline control handlers
function initializeTimelineControls() {
    const rangeSelect = document.getElementById('timeline-range');
    const modeSelect = document.getElementById('timeline-mode');
    const todayBtn = document.getElementById('timeline-today-btn');
    
    if (rangeSelect) {
        rangeSelect.addEventListener('change', (e) => {
            timelineRange = parseInt(e.target.value);
            if (currentView === 'timeline') {
                loadTimelineView();
            }
        });
    }
    
    if (modeSelect) {
        modeSelect.addEventListener('change', (e) => {
            timelineMode = e.target.value;
            if (currentView === 'timeline') {
                loadTimelineView();
            }
        });
    }
    
    if (todayBtn) {
        todayBtn.addEventListener('click', () => {
            // Scroll timeline to today (if implemented with horizontal scroll)
            const container = document.querySelector('.timeline-container');
            if (container) {
                container.scrollLeft = 0;
            }
        });
    }
}<|MERGE_RESOLUTION|>--- conflicted
+++ resolved
@@ -287,50 +287,13 @@
 
 async function updateTaskStatus(taskId, newStatus) {
     try {
-<<<<<<< HEAD
         // Update the task with just the new status
-=======
-        console.log(`Updating task ${taskId} to status ${newStatus}`);
-        
-        // First get the current task data
-        const getResponse = await fetch(`/api/tasks/${taskId}`);
-        if (!getResponse.ok) {
-            console.error(`Failed to get task ${taskId}:`, getResponse.status, getResponse.statusText);
-            const errorText = await getResponse.text();
-            console.error('Error response:', errorText);
-            showMessage(`Failed to get task: ${getResponse.status} ${getResponse.statusText}`, 'error');
-            return;
-        }
-        
-        const task = await getResponse.json();
-        console.log('Current task data:', task);
-        
-        // Create a copy of the task with only the fields needed for update
-        const taskUpdate = {
-            title: task.title,
-            description: task.description,
-            status: newStatus,
-            priority: task.priority,
-            type: task.type,
-            parent_id: task.parent_id || "",
-            due_date: task.due_date ? new Date(task.due_date).toISOString().split('T')[0] : "", // Convert to YYYY-MM-DD
-            started_at: task.started_at || ""
-        };
-        
-        console.log('Updated task data:', taskUpdate);
-        
-        // Update the task
->>>>>>> 55fb0c67
         const updateResponse = await fetch(`/api/tasks/${taskId}`, {
             method: 'PUT',
             headers: {
                 'Content-Type': 'application/json'
             },
-<<<<<<< HEAD
             body: JSON.stringify({ status: newStatus })
-=======
-            body: JSON.stringify(taskUpdate)
->>>>>>> 55fb0c67
         });
 
         if (updateResponse.ok) {
